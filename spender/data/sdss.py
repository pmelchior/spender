--- conflicted
+++ resolved
@@ -178,11 +178,6 @@
 
     @classmethod
     def get_spectrum(cls, dir, plate, mjd, fiberid, return_file=False):
-<<<<<<< HEAD
-        plate, mjd, fiberid = [int(i) for i in [plate, mjd, fiberid]]
-        filename = "spec-%s-%i-%s.fits" % (str(plate).zfill(4), mjd, str(fiberid).zfill(4))
-        dirname = os.path.join(dir, str(plate).zfill(4))
-=======
         """Download and prepare spectrum for analysis
 
         Parameters
@@ -203,14 +198,13 @@
         Either the local file name or the prepared spectrum
         """
 
+        plate, mjd, fiberid = [int(i) for i in [plate, mjd, fiberid]]
         filename = "spec-%s-%i-%s.fits" % (
             str(plate).zfill(4),
             mjd,
             str(fiberid).zfill(4),
         )
-        classname = cls.__mro__[0].__name__.lower()
-        dirname = os.path.join(dir, f"{classname}-spectra")
->>>>>>> 7dcd2845
+        dirname = os.path.join(dir, str(plate).zfill(4))
         flocal = os.path.join(dirname, filename)
         if not os.path.isfile(flocal):
             os.makedirs(dirname, exist_ok=True)
@@ -284,10 +278,7 @@
         return display.Image(flocal)
 
     @classmethod
-<<<<<<< HEAD
-    def prepare_spectrum(cls, filename, z):
-=======
-    def prepare_spectrum(cls, filename):
+    def prepare_spectrum(cls, filename, z=None):
         """Prepare spectrum for analysis
 
         This method creates an extended mask, using the original SDSS `and_mask` and
@@ -298,16 +289,16 @@
         standardizes the variable wavelengths of each observation.
 
         A normalization is computed as the median flux in the relatively flat region
-        between 5300 and 5850 A. The spectrum is divided by this factor, the weights
+        between restframe 5300 and 5850 A. The spectrum is divided by this factor, the weights
         are muliplied with the square of this factor.
-
-        Redshift estimate and errors as determined by the SDSS pipeline are read from
-        the file headers.
 
         Parameter
         ---------
         filename: string
-            Path to local file containing the spetrum
+            Path to local file containing the spectrum
+        z: float or None
+            Redshift of the spectrum
+            If None, redshift and its error will be read from the file and returned
 
         Returns
         -------
@@ -315,16 +306,13 @@
             Normalized spectrum
         w: `torch.tensor`, shape (L, )
             Inverse variance weights of normalized spectrum
+        norm: `torch.tensor`, shape (1, )
+            Flux normalization factor
         z: `torch.tensor`, shape (1, )
-            Redshift from SDSS pipeline
-        id: `torch.tensor`, shape (3, )
-            SDSS plate, mjd, fiberid triple
-        norm: `torch.tensor`, shape (1, )
-            Normalization factor
-        zerr: torch.tensor`, shape (1, )
-            Redshift error from SDSS pipeline
-        """
->>>>>>> 7dcd2845
+            Redshift (only returned when argument z=None)
+        zerr: `torch.tensor`, shape (1, )
+            Redshift error (only returned when argument z=None)
+        """
         hdulist = fits.open(filename)
         data = hdulist[1].data
         loglam = data["loglam"]
@@ -337,7 +325,6 @@
 
         # loglam is subset of _wave_obs, need to insert into extended tensor
         L = len(cls._wave_obs)
-<<<<<<< HEAD
         start = int(np.around((loglam[0] - torch.log10(cls._wave_obs[0]).item())/0.0001))
         if start<0:
             flux = flux[-start:]
@@ -350,34 +337,20 @@
         w = torch.zeros(L)
         # explicit type conversion to float32 to get to little endian
         spec[start:end]  = torch.from_numpy(flux.astype(np.float32))
-=======
-        start = int(
-            np.around((loglam[0] - torch.log10(cls._wave_obs[0]).item()) / 0.0001)
-        )
-        end = min(start + len(loglam), L)
-        spec = torch.zeros(L)
-        w = torch.zeros(L)
-        # explicit type conversion to float32 to get to little endian
-        spec[start:end] = torch.from_numpy(flux.astype(np.float32))
->>>>>>> 7dcd2845
         w[start:end] = torch.from_numpy(ivar.astype(np.float32))
 
         # remove regions around skylines
         w[cls._skyline_mask] = 0
 
-<<<<<<< HEAD
-=======
-        # get plate, mjd, fiberid info
-        specinfo = hdulist[2].data[0]
-        id = torch.tensor(
-            (specinfo["PLATE"], specinfo["MJD"], specinfo["FIBERID"]), dtype=torch.int
-        )
-
-        # get redshift and error
-        z = torch.tensor(specinfo["Z"])
-        zerr = torch.tensor(specinfo["Z_ERR"])
-
->>>>>>> 7dcd2845
+        extended_return = False
+        if z is None:
+            # get plate, mjd, fiberid info
+            specinfo = hdulist[2].data[0]
+            # get redshift and error
+            z = torch.tensor(specinfo["Z"])
+            zerr = torch.tensor(specinfo["Z_ERR"])
+            extended_return = True
+
         # normalize spectrum:
         # for redshift invariant encoder: select norm window in restframe
         wave_rest = cls._wave_obs / (1 + z)
@@ -392,29 +365,20 @@
             spec /= norm
         w *= norm**2
 
+        if extended_return:
+            return spec, w, norm, z, zerr
         return spec, w, norm
     
-        # get plate, mjd, fiberid info
-        #specinfo = hdulist[2].data[0]
-        #id = torch.tensor((specinfo['PLATE'], specinfo['MJD'], specinfo['FIBERID']), dtype=torch.int)
-        # get redshift and error
-        #z = torch.tensor(specinfo['Z'])
-        #zerr = torch.tensor(specinfo['Z_ERR'])
-
-    @classmethod
-<<<<<<< HEAD
+    @classmethod
     def make_batch(cls, dir, fields):
-        N = len(fields)
-=======
-    def make_batch(cls, dir, ids):
         """Make a batch of spectra from their IDs
 
         Parameters
         ----------
         dir: string
             Root directory for data storage
-        ids: list of (plate, mjd, fiberid)
-            Identifier of spectrum
+        fields: list of (plate, mjd, fiberid, [z, z_err])
+            List of object qualifiers from query()
 
         Returns
         -------
@@ -424,20 +388,13 @@
             Inverse variance weights of normalized spectrum
         z: `torch.tensor`, shape (N, )
             Redshift from SDSS pipeline
-        id: `torch.tensor`, shape (N, 3)
-            SDSS plate, mjd, fiberid triple
         norm: `torch.tensor`, shape (N, )
             Normalization factor
         zerr: torch.tensor`, shape (N, )
             Redshift error from SDSS pipeline
         """
 
-        files = [
-            cls.get_spectrum(dir, plate, mjd, fiberid, return_file=True)
-            for plate, mjd, fiberid in ids
-        ]
-        N = len(files)
->>>>>>> 7dcd2845
+        N = len(fields)
         L = len(cls._wave_obs)
         spec = torch.empty((N, L))
         w = torch.empty((N, L))
@@ -446,19 +403,23 @@
         norm = torch.empty(N)
         zerr = torch.empty(N)
         for i in range(N):
-            plate, mjd, fiberid, z_, zerr_ = fields[i]
-            f = cls.get_spectrum(dir, plate, mjd, fiberid, return_file=True)
-            spec[i], w[i], norm[i] = cls.prepare_spectrum(f, z_)
-            z[i], zerr[i] = z_, zerr_
+            if len(fields[i]) == 5:
+                plate, mjd, fiberid, z_, zerr_ = fields[i]
+                f = cls.get_spectrum(dir, plate, mjd, fiberid, return_file=True)
+                spec[i], w[i], norm[i] = cls.prepare_spectrum(f, z_)
+                z[i], zerr[i] = z_, zerr_
+            elif len(fields[i]) == 3:
+                plate, mjd, fiberid = fields[i]
+                f = cls.get_spectrum(dir, plate, mjd, fiberid, return_file=True)
+                spec[i], w[i], norm[i], z[i], zerr[i] = cls.prepare_spectrum(f)
+            else:
+                raise AttributeError("fields must contain (plate, mjd, fiberid, z, z_err) or (plate, mjd, fiberid)")
             id[i] = torch.tensor((plate, mjd, fiberid), dtype=torch.int)
-        return spec, w, z, id, norm, zerr
-
-    @classmethod
-<<<<<<< HEAD
-    def get_fields(cls, dir, fields=["PLATE", "MJD", "FIBERID", "Z", "Z_ERR"], selection_fct=None):
-=======
-    def get_ids(cls, dir, selection_fct=None):
-        """Select IDs from main specrum table that matches `selection_fct`
+        return spec, w, z, norm, zerr
+
+    @classmethod
+    def query(cls, dir, fields=["PLATE", "MJD", "FIBERID", "Z", "Z_ERR"], selection_fct=None):
+        """Select fields from main specrum table for objects that match `selection_fct`
 
         NOTE: This function will download the file `specObj-dr16.fits` from the data
         archive. This file is *not* small...
@@ -467,16 +428,17 @@
         ----------
         dir: string
             Root directory for data storage
+        fields: list of string
+            Catalog field names to return
         selection_fct: callable
             Function to select matches from all items in the main table
 
         Returns
         -------
-        ids: `torch.tensor`, shape (N, 3)
-            SDSS plate, mjd, fiberid triple
-
-        """
->>>>>>> 7dcd2845
+        fields: `torch.tensor`, shape (N, F)
+            Tensor of fields for the selected objects
+
+        """
         main_file = os.path.join(dir, "specObj-dr16.fits")
         if not os.path.isfile(main_file):
             url = "https://data.sdss.org/sas/dr16/sdss/spectro/redux/specObj-dr16.fits"
@@ -501,19 +463,10 @@
         else:
             sel = selection_fct(specobj)
 
-<<<<<<< HEAD
-        return specobj[fields][sel] #tuple(zip(specobj[f][sel] for f in fields))
+        return specobj[fields][sel]
 
     @classmethod
     def augment_spectra(cls, batch, redshift=True, noise=True, mask=True, ratio=0.05, z_new=None):
-=======
-        plate = specobj["PLATE"][sel]
-        mjd = specobj["MJD"][sel]
-        fiberid = specobj["FIBERID"][sel]
-        return tuple(zip(plate, mjd, fiberid))
-
-    @classmethod
-    def augment_spectra(cls, batch, redshift=True, noise=True, mask=True, ratio=0.05):
         """Augment spectra for greater diversity
 
         Parameters
@@ -526,6 +479,10 @@
             Whether to add noise to the spectrum (up to 0.2*max(spectrum))
         mask: bool
             Whether to block out a fraction (given by `ratio`) of the spectrum
+        ratio: float
+            Fraction of the spectrum that will be masked
+        z_new: float
+            Adopt this redshift for all spectra in the batch
 
         Returns
         -------
@@ -536,25 +493,18 @@
         z: `torch.tensor`, shape (N, )
             Altered redshift
         """
->>>>>>> 7dcd2845
+
         spec, w, z = batch[:3]
         batch_size, spec_size = spec.shape
         device = spec.device
         wave_obs = cls._wave_obs.to(device)
 
         if redshift:
-<<<<<<< HEAD
             if z_new == None:
                 # uniform distribution of redshift offsets, width = z_lim
                 z_lim = 0.5
                 z_base = torch.relu(z-z_lim)
                 z_new = z_base+z_lim*(torch.rand(batch_size, device=device))
-=======
-            # uniform distribution of redshift offsets, width = z_lim
-            z_lim = 0.2
-            z_base = torch.relu(z - z_lim)
-            z_new = z_base + z_lim * (torch.rand(batch_size, device=device))
->>>>>>> 7dcd2845
             # keep redshifts between 0 and 0.5
             z_new = torch.minimum(
                 torch.nn.functional.relu(z_new),
