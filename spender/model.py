--- conflicted
+++ resolved
@@ -28,15 +28,18 @@
 #### Speculator activation function ####
 #### from Alsing+ 2020              ####
 class SpeculatorActivation(nn.Module):
-    def __init__(self, num_parameters):
+    def __init__(self, num_parameters, plus_one=False):
         super().__init__()
-
+        self.plus_one = plus_one
         self.beta = nn.Parameter(torch.randn(num_parameters), requires_grad=True)
         self.gamma = nn.Parameter(torch.randn(num_parameters), requires_grad=True)
 
     def forward(self, x):
         # eq 8 in Alsing+2020
-        return (self.gamma + (1 - self.gamma) * torch.sigmoid(self.beta * x)) * x
+        x = (self.gamma + (1 - self.gamma) * torch.sigmoid(self.beta * x)) * x
+        if self.plus_one:
+            return x + 1
+        return x
 
 #### Spectrum encoder    ####
 #### based on Serra 2018 ####
@@ -127,11 +130,7 @@
                  wave_rest,
                  n_latent=5,
                  n_hidden=(64, 256, 1024),
-<<<<<<< HEAD
-                 act=(nn.LeakyReLU(), nn.LeakyReLU(), nn.LeakyReLU(), nn.LeakyReLU()),
-=======
-                 act=None,
->>>>>>> 72fe7385
+                 act=None,
                  dropout=0,
                 ):
 
@@ -151,11 +150,7 @@
         self.register_buffer('wave_rest', wave_rest)
 
     def decode(self, s):
-<<<<<<< HEAD
-        return super().forward(s) + 1
-=======
         return self.mlp.forward(s)
->>>>>>> 72fe7385
 
     def forward(self, s, instrument=None, z=None):
         # restframe
@@ -277,11 +272,7 @@
                  n_latent=10,
                  n_aux=1,
                  n_hidden=(64, 256, 1024),
-<<<<<<< HEAD
-                 act=(nn.LeakyReLU(), nn.LeakyReLU(), nn.LeakyReLU(), nn.LeakyReLU()),
-=======
-                 act=None,
->>>>>>> 72fe7385
+                 act=None,
                  normalize=False,
                 ):
 
