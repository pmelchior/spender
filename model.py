import numpy as np
import torch
from torch import nn

from torchinterp1d import Interp1d


def get_norm(x):
    # simple median as robust mean across the spectrum
    norm = np.median(x, axis=1)
    return norm

# read in SDSS theta and spectra
def load_data(path, which=None, device=None):

    assert which in [None, "train", "valid", "test"]

    data = np.load(path)

    # define subsets
    N = len(data['spectra'])
    n_train, n_valid = int(N*0.7), int(N*0.15)
    n_test = N - n_train - n_valid

    sl = {None: slice(None),
          "train": slice(0, n_train),
          "valid": slice(n_train, n_train+n_valid),
          "test": slice(n_train+n_valid, n_train+n_valid+n_test),
         }
    sl = sl[which]

    y = data['spectra'][sl]
    wave = 10**data['wave']
    z = data['z'][sl]
    zerr = np.maximum(data['zerr'][sl], 1e-6) # one case has zerr=0, but looks otherwise OK
    ivar = data['ivar'][sl]
    mask = data['mask'][sl]

    # SDSS IDs
    id = data['plate'][sl], data['mjd'][sl], data['fiber'][sl]
    id = [f"{plate}-{mjd}-{fiber}" for plate, mjd, fiber in np.array(id).T]

    # get normalization
    norm = get_norm(y)

    w = ivar * ~mask * (norm**2)[:,None]
    sel = np.any(w > 0, axis=1)   # remove all spectra that have all zero weights
    sel &= (norm > 0) & (z < 0.5)   # plus noisy ones and redshift outliers

    w = np.maximum(w, 1e-6)       # avoid zero weights for logL normalization
    w = w[sel]
    y = y[sel] / norm[sel, None]
    z = z[sel]
    zerr = zerr[sel]
    norm = norm[sel]
    id = np.array(id)[sel]


    print (f"Loading {len(y)} spectra (which = {which})")

    y = torch.tensor(y, dtype=torch.float32, device=device)
    w = torch.tensor(w, dtype=torch.float32, device=device)
    z = torch.tensor(z, dtype=torch.float32, device=device)
    zerr = torch.tensor(zerr, dtype=torch.float32, device=device)

    return {"wave": wave,
            "y": y,
            "w": w,
            "z": z,
            "zerr": zerr,
            "norm": norm,
            "id": id,
            "N": len(y),
           }

def load_model(fileroot):
    if not torch.cuda.is_available():
        device = torch.device('cpu')
    else:
        device = None

    path = f'{fileroot}.pt'
    model = torch.load(path, map_location=device)
    model.eval()
    path = f'{fileroot}.losses.npy'
    loss = np.load(path)

    print (f"model {fileroot}: iterations {len(loss)}, final loss: {loss[-1]}")
    return model, loss

def load_models(label, n_config):
    models, losses = {}, {}
    best_model, best_loss = 0, np.inf
    for i in range(n_config):
        try:
            label_ = label + f".{i}"
            model, loss = load_model(label_)
            models[i] = model
            losses[i] = loss
            if loss[-1][1] < best_loss:
                best_loss = loss[-1][1]
                best_model = i
        except FileNotFoundError:
            pass

    return models, losses, best_model


# Redshift distribution from histogram
class RedshiftPrior(nn.Module):
    def __init__(self,
                 zbins,
                 pz,
                ):

        super(RedshiftPrior, self).__init__()

        # register tensors on the same dives as the entire model
        self.register_buffer('zbins', zbins)

        # extend counts to provide an "empty" bin for extreme values outside of the histogram
        pz_ = torch.empty(len(zbins))
        pz_[0] = 1e-16
        pz_[1:] = pz / pz.sum()
        self.register_buffer('pz', pz_)

    def forward(self, z):
        loc = torch.argmin((z.unsqueeze(1) > self.zbins).float(), axis=1)
        return self.pz[loc]

    def log_prob(self, z):
        return torch.log(self.forward(z))

    def sample(self, size=1):
        idx = self.pz.multinomial(num_samples=size, replacement=True) - 1
        u = torch.rand(size)
        z_ = self.zbins[idx] + u * (self.zbins[idx + 1] - self.zbins[idx])
        return z_


#### Spectrum encoder    ####
#### based on Serra 2018 ####
class SpectrumEncoder(nn.Module):
    def __init__(self, n_latent, dropout=0):
        super(SpectrumEncoder, self).__init__()

        filters = [128, 256, 512]
        sizes = [5, 11, 21]

        convs = []
        for i in range(3):
            f_in = 1 if i == 0 else filters[i-1]
            f = filters[i]
            s = sizes[i]
            p = s // 2
            conv = nn.Conv1d(in_channels=f_in,
                             out_channels=f,
                             kernel_size=s,
                             padding=p,
                            )
            norm = nn.InstanceNorm1d(f)
            act = nn.PReLU(num_parameters=f)
            drop = nn.Dropout(p=dropout)
            convs.append(nn.Sequential(conv, norm, act, drop))

        self.conv1, self.conv2, self.conv3 = tuple(convs)
        self.pool1, self.pool2 = tuple(nn.MaxPool1d(s, padding=s//2) for s in sizes[:2])
        self.softmax = nn.Softmax(dim=2)
        self.linear = nn.Linear(filters[-1] // 2, n_latent)
        self.n_latent = n_latent

    def forward(self, x):
        x = x.unsqueeze(1)
        x = self.pool1(self.conv1(x))
        x = self.pool2(self.conv2(x))
        x = self.conv3(x)
        C = x.shape[1]
        h, a = torch.split(x, [C//2,C//2], dim=1)
        a = self.softmax(a)
        x = torch.sum(h * a, dim=2)
        x = self.linear(x)
        return x

    @property
    def n_parameters(self):
        return sum(p.numel() for p in self.parameters() if p.requires_grad)


#### Spectrum decoder ####
#### Simple MLP but with explicit redshift and instrument path ####
class Decoder(nn.Module):
    def __init__(self,
                 n_feature,
                 n_latent,
                 n_hidden=[128, 64, 32],
                 dropout=0):
        super(Decoder, self).__init__()
        self.n_latent = n_latent
        self.n_feature = n_feature

        layer = []
        n_hidden = [n_latent, *(n_hidden[::-1]), n_feature]
        for i in range(len(n_hidden)-1):
                layer.append(nn.Linear(n_hidden[i], n_hidden[i+1]))
                layer.append(nn.LeakyReLU())
                layer.append(nn.Dropout(p=dropout))
        self.decoder = nn.Sequential(*layer)

    def forward(self, x):
        x = self.decoder(x)
        return x

class SpectrumDecoder(Decoder):
    def __init__(self,
                 wave_rest,
                 n_latent=5,
                 n_hidden=[128, 64, 32],
                 dropout=0):

        super(SpectrumDecoder, self).__init__(
            len(wave_rest),
            n_latent,
            n_hidden=n_hidden,
            dropout=dropout,
            )
<<<<<<< HEAD

        # register wavelength tensors on the same device as the entire model
        self.register_buffer('wave_rest', wave_rest)

    def decode(self, s):
        return super().forward(s)

    def forward(self, s, instrument=None, z=0):
        # restframe
        spectrum = self.decode(s)
        # observed frame
        if instrument is not None or z != 0:
            spectrum = self.transform(spectrum, instrument=instrument, z=z)
        return spectrum

=======

        # register wavelength tensors on the same device as the entire model
        self.register_buffer('wave_rest', wave_rest)

    def decode(self, s):
        return super().forward(s)

    def forward(self, s, instrument=None, z=0):
        # restframe
        spectrum = self.decode(s)
        # observed frame
        if instrument is not None or z != 0:
            spectrum = self.transform(spectrum, instrument=instrument, z=z)
        return spectrum

>>>>>>> bdefbdbb
    def transform(self, spectrum_restframe, instrument=None, z=0):
        wave_redshifted = (self.wave_rest.unsqueeze(1) * (1 + z)).T
        wave_obs = self.wave_rest

        if instrument is not None:
            wave_obs = instrument.wave_obs

            # convolve with LSF
            if instrument.lsf is not None:
                spectrum_restframe = instrument.lsf(spectrum_restframe.unsqueeze(1)).squeeze(1)

        spectrum = Interp1d()(wave_redshifted, spectrum_restframe, wave_obs)

        # apply calibration function to observed spectrum
        if instrument is not None and instrument.calibration is not None:
            spectrum = instrument.calibration(wave_obs, spectrum)

        return spectrum

    @property
    def n_parameters(self):
        return sum(p.numel() for p in self.parameters() if p.requires_grad)


# Combine spectrum encoder and decoder
class BaseAutoencoder(nn.Module):
    def __init__(self,
                 encoder,
                 decoder,
                ):

        super(BaseAutoencoder, self).__init__()
        assert encoder.n_latent == decoder.n_latent
        self.encoder = encoder
        self.decoder = decoder

    def encode(self, x):
        return self.encoder(x)

    def decode(self, x):
        return self.decoder(x)

    def _forward(self, x, instrument=None, z=0):
        s = self.encode(x)
        spectrum_restframe = self.decoder.decode(s)
        spectrum_observed = self.decoder.transform(spectrum_restframe, instrument=instrument, z=z)
        return s, spectrum_restframe, spectrum_observed

    def forward(self, x, instrument=None, z=0):
        s, spectrum_restframe, spectrum_observed = self._forward(x, instrument=instrument, z=z)
        return spectrum_observed

    def loss(self, x, w, instrument=None, z=0, individual=False):
        spectrum_observed = self.forward(x, instrument=instrument, z=z)
        return self._loss(x, w, spectrum_observed, individual=individual)

    def _loss(self, x, w, spectrum_observed, individual=False):
        # proper neg log likelihood, w = inverse variance
        mask = w > 1e-6
        D = (mask).sum(dim=1)
        lognorm =  D / 2 * np.log(2 * np.pi)
        
        loss_ind = torch.sum(0.5 * w * (x - spectrum_observed).pow(2), dim=1)
        
        if individual:
<<<<<<< HEAD
            return loss_ind, D
        
        loss_total = torch.sum(loss_ind/D)
        return loss_total
=======
            return torch.sum(0.5 * w * (x - spectrum_observed).pow(2), dim=1) + lognorm
        return torch.sum(0.5 * w * (x - spectrum_observed).pow(2)) + lognorm.sum()
>>>>>>> bdefbdbb

    @property
    def n_parameters(self):
        return sum(p.numel() for p in self.parameters() if p.requires_grad)


class SpectrumAutoencoder(BaseAutoencoder):
    def __init__(self,
                 wave_rest,
                 n_latent=10,
                 n_hidden=(1024, 256, 64),
                 dropout=0,
                ):

        encoder = SpectrumEncoder(n_latent, dropout=dropout)

        decoder = SpectrumDecoder(
            wave_rest,
            n_latent,
            n_hidden=n_hidden,
            dropout=dropout,
        )

        super(SpectrumAutoencoder, self).__init__(
            encoder,
            decoder,
        )


class Instrument(nn.Module):
    def __init__(self,
                 wave_obs,
                 lsf=None,
                 calibration=None,
                ):

        super(Instrument, self).__init__()

        # register wavelength tensors on the same device as the entire model
        self.register_buffer('wave_obs', wave_obs)

        self.lsf = lsf
        self.calibration = calibration

    def set_lsf(self, lsf_kernel, wave_kernel, wave_rest, requires_grad=False):
        # resample in wave_rest pixels
        h = (wave_rest.max() - wave_rest.min()) / len(wave_rest)
        wave_kernel_rest = torch.arange(wave_kernel.min().floor(), wave_kernel.max().ceil(), h)
        # make sure kernel has odd length for padding 'same'
        if len(wave_kernel_rest) % 2 == 0:
            wave_kernel_rest = torch.concat((wave_kernel_rest, torch.tensor([wave_kernel_rest.max() + h,])), 0)
        lsf_kernel_rest = Interp1d()(wave_kernel, lsf_kernel, wave_kernel_rest)
        lsf_kernel_rest /= lsf_kernel_rest.sum()

        # construct conv1d layer
        self.lsf = nn.Conv1d(1, 1, len(lsf_kernel_rest), bias=False, padding='same')
        self.lsf.weight = nn.Parameter(lsf_kernel_rest.flip(0).reshape(1,1,-1), requires_grad=requires_grad)<|MERGE_RESOLUTION|>--- conflicted
+++ resolved
@@ -223,7 +223,6 @@
             n_hidden=n_hidden,
             dropout=dropout,
             )
-<<<<<<< HEAD
 
         # register wavelength tensors on the same device as the entire model
         self.register_buffer('wave_rest', wave_rest)
@@ -239,23 +238,6 @@
             spectrum = self.transform(spectrum, instrument=instrument, z=z)
         return spectrum
 
-=======
-
-        # register wavelength tensors on the same device as the entire model
-        self.register_buffer('wave_rest', wave_rest)
-
-    def decode(self, s):
-        return super().forward(s)
-
-    def forward(self, s, instrument=None, z=0):
-        # restframe
-        spectrum = self.decode(s)
-        # observed frame
-        if instrument is not None or z != 0:
-            spectrum = self.transform(spectrum, instrument=instrument, z=z)
-        return spectrum
-
->>>>>>> bdefbdbb
     def transform(self, spectrum_restframe, instrument=None, z=0):
         wave_redshifted = (self.wave_rest.unsqueeze(1) * (1 + z)).T
         wave_obs = self.wave_rest
@@ -321,15 +303,11 @@
         loss_ind = torch.sum(0.5 * w * (x - spectrum_observed).pow(2), dim=1)
         
         if individual:
-<<<<<<< HEAD
             return loss_ind, D
         
         loss_total = torch.sum(loss_ind/D)
         return loss_total
-=======
-            return torch.sum(0.5 * w * (x - spectrum_observed).pow(2), dim=1) + lognorm
-        return torch.sum(0.5 * w * (x - spectrum_observed).pow(2)) + lognorm.sum()
->>>>>>> bdefbdbb
+
 
     @property
     def n_parameters(self):
@@ -386,4 +364,4 @@
 
         # construct conv1d layer
         self.lsf = nn.Conv1d(1, 1, len(lsf_kernel_rest), bias=False, padding='same')
-        self.lsf.weight = nn.Parameter(lsf_kernel_rest.flip(0).reshape(1,1,-1), requires_grad=requires_grad)+        self.lsf.weight = nn.Parameter(lsf_kernel_rest.flip(0).reshape(1,1,-1), requires_grad=requires_grad)
