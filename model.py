--- conflicted
+++ resolved
@@ -4,155 +4,6 @@
 from torchinterp1d import Interp1d
 
 
-<<<<<<< HEAD
-def get_norm(x):
-    # simple median as robust mean across the spectrum
-    norm = np.median(x, axis=1)
-    return norm
-
-def permute_indices(length,n_redundant=1):
-    wrap_indices = torch.arange(length).repeat(n_redundant)
-    rand_permut = wrap_indices[torch.randperm(length*n_redundant)]
-    return rand_permut
-
-# adapted from https://github.com/sigeisler/reliable_gnn_via_robust_aggregation/
-def _distance_matrix(x, eps_factor=1e2):
-    """Naive dense distance matrix calculation.
-
-    Parameters
-    ----------
-    x : torch.Tensor
-        Dense [n, d] or [n, k, d] tensor containing the node attributes/embeddings.
-    eps_factor : [type], optional
-        Factor to be multiplied by `torch.finfo(x.dtype).eps` for "safe" sqrt, by default 1e2.
-    Returns
-    -------
-    torch.Tensor
-        [n, n] or [n, k, k] distance matrix.
-    """
-    x_norm = (x ** 2).sum(-1).unsqueeze(-1)
-    x_norm_t = x_norm.transpose(-2,-1)
-    squared = x_norm + x_norm_t - (2 * (x @ x.transpose(-2, -1)))
-    # For "save" sqrt
-    eps = eps_factor * torch.finfo(x.dtype).eps
-    return torch.sqrt(torch.abs(squared) + eps)
-
-def soft_weighted_medoid(x, temperature=1.0):
-    """A weighted Medoid aggregation.
-
-    Parameters
-    ----------
-    x : torch.Tensor
-        Dense [n, d] tensor containing the node attributes/embeddings.
-    temperature : float, optional
-        Temperature for the argmin approximation by softmax, by default 1.0
-    Returns
-    -------
-    torch.Tensor
-        The new embeddings [n, d].
-    """
-    # Geisler 2020, eqs 2-3
-    distances = _distance_matrix(x)
-    s = F.softmax(-distances.sum(dim=-1) / temperature, dim=-1)
-    return (s.unsqueeze(-1) * x).sum(dim=-2)
-
-
-# read in SDSS theta and spectra
-def load_data(path, which=None, device=None):
-
-    assert which in [None, "train", "valid", "test"]
-
-    data = np.load(path)
-
-    # define subsets
-    N = len(data['spectra'])
-    n_train, n_valid = int(N*0.7), int(N*0.15)
-    n_test = N - n_train - n_valid
-
-    sl = {None: slice(None),
-          "train": slice(0, n_train),
-          "valid": slice(n_train, n_train+n_valid),
-          "test": slice(n_train+n_valid, n_train+n_valid+n_test),
-         }
-    sl = sl[which]
-
-    y = data['spectra'][sl]
-    wave = 10**data['wave']
-    z = data['z'][sl]
-    zerr = np.maximum(data['zerr'][sl], 1e-6) # one case has zerr=0, but looks otherwise OK
-    ivar = data['ivar'][sl]
-    mask = data['mask'][sl]
-
-    # SDSS IDs
-    id = data['plate'][sl], data['mjd'][sl], data['fiber'][sl]
-    id = [f"{plate}-{mjd}-{fiber}" for plate, mjd, fiber in np.array(id).T]
-
-    # get normalization
-    norm = get_norm(y)
-
-    w = ivar * ~mask * (norm**2)[:,None] # normalization
-    sel = np.any(w > 0, axis=1)     # remove all spectra that have all zero weights
-    sel &= (norm > 0) & (z < 0.5)   # plus noisy ones and redshift outliers
-    w = w[sel]
-    y = y[sel] / norm[sel, None]    # normalization
-    z = z[sel]
-    zerr = zerr[sel]
-    norm = norm[sel]
-    id = np.array(id)[sel]
-
-    print (f"Loading {len(y)} spectra (which = {which})")
-    y = torch.tensor(y, dtype=torch.float32, device=device)
-    w = torch.tensor(w, dtype=torch.float32, device=device)
-    z = torch.tensor(z, dtype=torch.float32, device=device)
-    zerr = torch.tensor(zerr, dtype=torch.float32, device=device)
-
-    return {"wave": wave,
-            "y": y,
-            "w": w,
-            "z": z,
-            "zerr": zerr,
-            "norm": norm,
-            "id": id,
-            "N": len(y),
-           }
-
-def load_model(fileroot):
-    if not torch.cuda.is_available():
-        device = torch.device('cpu')
-    else:
-        device = None
-
-    path = f'{fileroot}.pt'
-    model = torch.load(path, map_location=device)
-    if type(model)==list or type(model)==tuple:
-        [m.eval() for m in model]
-    else: model.eval()
-    path = f'{fileroot}.losses.npy'
-    loss = np.load(path)
-
-    print (f"model {fileroot}: iterations {len(loss)}, final loss: {loss[-1]}")
-    return model, loss
-
-def load_models(label, n_config):
-    models, losses = {}, {}
-    best_model, best_loss = 0, np.inf
-    for i in range(n_config):
-        try:
-            label_ = label + f".{i}"
-            model, loss = load_model(label_)
-            models[i] = model
-            losses[i] = loss
-            if loss[-1][1] < best_loss:
-                best_loss = loss[-1][1]
-                best_model = i
-        except FileNotFoundError:
-            pass
-
-    return models, losses, best_model
-
-
-=======
->>>>>>> a7252425
 # Redshift distribution from histogram
 class RedshiftPrior(nn.Module):
     def __init__(self,
@@ -389,7 +240,7 @@
             return loss_ind / D
 
         return torch.sum(loss_ind / D)
-    
+
     def _unnormalize(self, x, m, w=None):
         # apply constant factor that minimizes (c*m - x)^2
         if w is None:
